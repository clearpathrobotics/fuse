/*
 * Software License Agreement (BSD License)
 *
 *  Copyright (c) 2019, Clearpath Robotics
 *  All rights reserved.
 *
 *  Redistribution and use in source and binary forms, with or without
 *  modification, are permitted provided that the following conditions
 *  are met:
 *
 *   * Redistributions of source code must retain the above copyright
 *     notice, this list of conditions and the following disclaimer.
 *   * Redistributions in binary form must reproduce the above
 *     copyright notice, this list of conditions and the following
 *     disclaimer in the documentation and/or other materials provided
 *     with the distribution.
 *   * Neither the name of the copyright holder nor the names of its
 *     contributors may be used to endorse or promote products derived
 *     from this software without specific prior written permission.
 *
 *  THIS SOFTWARE IS PROVIDED BY THE COPYRIGHT HOLDERS AND CONTRIBUTORS
 *  "AS IS" AND ANY EXPRESS OR IMPLIED WARRANTIES, INCLUDING, BUT NOT
 *  LIMITED TO, THE IMPLIED WARRANTIES OF MERCHANTABILITY AND FITNESS
 *  FOR A PARTICULAR PURPOSE ARE DISCLAIMED. IN NO EVENT SHALL THE
 *  COPYRIGHT HOLDER OR CONTRIBUTORS BE LIABLE FOR ANY DIRECT, INDIRECT,
 *  INCIDENTAL, SPECIAL, EXEMPLARY, OR CONSEQUENTIAL DAMAGES (INCLUDING,
 *  BUT NOT LIMITED TO, PROCUREMENT OF SUBSTITUTE GOODS OR SERVICES;
 *  LOSS OF USE, DATA, OR PROFITS; OR BUSINESS INTERRUPTION) HOWEVER
 *  CAUSED AND ON ANY THEORY OF LIABILITY, WHETHER IN CONTRACT, STRICT
 *  LIABILITY, OR TORT (INCLUDING NEGLIGENCE OR OTHERWISE) ARISING IN
 *  ANY WAY OUT OF THE USE OF THIS SOFTWARE, EVEN IF ADVISED OF THE
 *  POSSIBILITY OF SUCH DAMAGE.
 */

#ifndef Q_MOC_RUN
#include <OgreBillboardSet.h>
#include <OgreSceneManager.h>
#include <OgreSceneNode.h>

#include <rviz/display_context.h>
#include <rviz/frame_manager.h>

#include <rviz/properties/parse_color.h>
#include <rviz/properties/property.h>
#endif  // Q_MOC_RUN

#include <fuse_viz/pose_2d_stamped_property.h>
#include <fuse_viz/pose_2d_stamped_visual.h>
#include <fuse_viz/relative_pose_2d_stamped_constraint_property.h>
#include <fuse_viz/relative_pose_2d_stamped_constraint_visual.h>
#include <fuse_viz/serialized_graph_display.h>

#include <fuse_constraints/relative_pose_2d_stamped_constraint.h>
#include <fuse_core/graph.h>
#include <fuse_core/uuid.h>
#include <fuse_variables/orientation_2d_stamped.h>
#include <fuse_variables/position_2d_stamped.h>

#include <boost/range.hpp>

namespace rviz
{

SerializedGraphDisplay::SerializedGraphDisplay()
{
  show_variables_property_ =
      new BoolProperty("Variables", true, "The list of all variables.", this, SLOT(updateShowVariables()));

  variable_property_ = new Pose2DStampedProperty("pose_2d", true,
                                                 "Pose2DStamped (fuse_variables::Position2DStamped + "
                                                 "fuse_variables::Orientation2DStamped) variable.",
                                                 show_variables_property_, SLOT(queueRender()), this);

  show_constraints_property_ = new BoolProperty("Constraints", true, "The list of all constraints by source.", this,
                                                SLOT(updateShowConstraints()));
}

SerializedGraphDisplay::~SerializedGraphDisplay()
{
  if (initialized())
  {
    clear();

    root_node_->removeAndDestroyAllChildren();
    scene_manager_->destroySceneNode(root_node_->getName());
  }
}

void SerializedGraphDisplay::reset()
{
  MFDClass::reset();
}

void SerializedGraphDisplay::onInitialize()
{
  MFDClass::onInitialize();

  root_node_ = scene_node_->createChildSceneNode();
}

void SerializedGraphDisplay::onEnable()
{
  MFDClass::onEnable();

  root_node_->setVisible(true);

  variable_property_->updateVisibility();

  for (auto& entry : constraint_source_properties_)
  {
    entry.second->updateVisibility();
  }
}

void SerializedGraphDisplay::onDisable()
{
  MFDClass::onDisable();

  root_node_->setVisible(false);
}

void SerializedGraphDisplay::load(const Config& config)
{
  MFDClass::load(config);

  // Cache constraint config for each source in order to apply it when the RelativePose2DStampedConstraintProperty is
  // created the first time a constraint of each source is present in the graph:
  const auto constraints_config = config.mapGetChild("Constraints");

  for (Config::MapIterator iter = constraints_config.mapIterator(); iter.isValid(); iter.advance())
  {
    constraint_source_configs_[iter.currentKey().toStdString()] = iter.currentChild();
  }
}

void SerializedGraphDisplay::updateShowVariables()
{
  variable_property_->setBool(show_variables_property_->getBool());
}

void SerializedGraphDisplay::updateShowConstraints()
{
  const auto visible = show_constraints_property_->getBool();

  for (auto& entry : constraint_source_properties_)
  {
    entry.second->setBool(visible);
  }
}

void SerializedGraphDisplay::clear()
{
  constraint_visuals_.clear();

  delete variable_property_;

  for (auto& entry : constraint_source_properties_)
  {
    delete entry.second;
  }
  constraint_source_properties_.clear();

  variables_changed_map_.clear();
  constraints_changed_map_.clear();
}

void SerializedGraphDisplay::processMessage(const fuse_msgs::SerializedGraph::ConstPtr& msg)
{
  Ogre::Vector3 position;
  Ogre::Quaternion orientation;
  if (!context_->getFrameManager()->getTransform(msg->header, position, orientation))
  {
    ROS_DEBUG_STREAM("Error transforming from frame '" << msg->header.frame_id << "' to frame '"
                                                       << qPrintable(fixed_frame_) << "'");
  }

  root_node_->setPosition(position);
  root_node_->setOrientation(orientation);

  for (auto& entry : variables_changed_map_)
  {
    entry.second = false;
  }

  for (auto& entry : constraints_changed_map_)
  {
    entry.second = false;
  }

  const auto graph = graph_deserializer_.deserialize(msg);

  for (const auto& variable : graph->getVariables())
  {
    const auto orientation = dynamic_cast<const fuse_variables::Orientation2DStamped*>(&variable);
    if (!orientation)
    {
      continue;
    }

    const auto position_uuid = fuse_variables::Position2DStamped(orientation->stamp(), orientation->deviceId()).uuid();
    if (!graph->variableExists(position_uuid))
    {
      continue;
    }

    const auto position = dynamic_cast<const fuse_variables::Position2DStamped*>(&graph->getVariable(position_uuid));

    variable_property_->createAndInsertOrUpdateVisual(scene_manager_, root_node_, *position, *orientation);

    variables_changed_map_[position_uuid] = true;
  }

  for (const auto& constraint : graph->getConstraints())
  {
    const auto relative_pose = dynamic_cast<const fuse_constraints::RelativePose2DStampedConstraint*>(&constraint);
    if (!relative_pose)
    {
      continue;
    }

    const auto constraint_uuid = constraint.uuid();
    const auto& constraint_source = constraint.source();

    if (source_color_map_.find(constraint_source) == source_color_map_.end())
    {
<<<<<<< HEAD
=======
      // Generate hue color automatically based on the number of sources including the new one (n)
      // The hue is computed in such a way that the (dynamic) colormap is always well spread along the spectrum. This is
      // achieved by traversing a virtual complete binary tree in breadth-first order. Each node represents a sampling
      // position in the hue interval (0, 1) based on the current level and the number of nodes in that level (m)
>>>>>>> d3f15938
      const auto n = source_color_map_.size() + 1;
      const size_t level = std::floor(std::log2(n));
      const auto m = n + 1 - std::pow(2, level);
      const auto hue = (2 * (m - 1) + 1) / std::pow(2, level + 1);

      auto& source_color = source_color_map_[constraint_source];
      source_color.setHSB(hue, 1.0, 1.0);

      constraint_source_properties_[constraint_source] =
          new RelativePose2DStampedConstraintProperty(QString::fromStdString(constraint_source), true,
                                                      QString::fromStdString(constraint_source + " fuse_constraints::"
                                                                                                 "RelativePose2DStamped"
                                                                                                 "Constraint "
                                                                                                 "constraint."),
                                                      show_constraints_property_, SLOT(queueRender()), this);

      if (constraint_source_configs_.find(constraint_source) == constraint_source_configs_.end())
      {
        constraint_source_properties_[constraint_source]->setColor(ogreToQt(source_color));
      }
      else
      {
        constraint_source_properties_[constraint_source]->load(constraint_source_configs_[constraint_source]);
      }
    }

    if (constraint_visuals_.find(constraint_uuid) == constraint_visuals_.end())
    {
      constraint_visuals_[constraint_uuid] = constraint_source_properties_[constraint_source]->createAndInsertVisual(
          scene_manager_, root_node_, *relative_pose, *graph);
    }
    else
    {
      constraint_visuals_[constraint_uuid]->setConstraint(*relative_pose, *graph);
    }

    constraints_changed_map_[constraint_uuid] = true;
  }

  for (const auto& entry : variables_changed_map_)
  {
    if (!entry.second)
    {
      variable_property_->eraseVisual(entry.first);
    }
  }

  for (auto it = variables_changed_map_.begin(); it != variables_changed_map_.end();)
  {
    if (it->second)
    {
      ++it;
    }
    else
    {
      it = variables_changed_map_.erase(it);
    }
  }

  for (const auto& entry : constraints_changed_map_)
  {
    if (!entry.second)
    {
      constraint_source_properties_[constraint_visuals_[entry.first]->getSource()]->eraseVisual(entry.first);
      constraint_visuals_.erase(entry.first);
    }
  }

  for (auto it = constraints_changed_map_.begin(); it != constraints_changed_map_.end();)
  {
    if (it->second)
    {
      ++it;
    }
    else
    {
      it = constraints_changed_map_.erase(it);
    }
  }
}

}  // namespace rviz

#include <pluginlib/class_list_macros.h>
PLUGINLIB_EXPORT_CLASS(rviz::SerializedGraphDisplay, rviz::Display)<|MERGE_RESOLUTION|>--- conflicted
+++ resolved
@@ -223,13 +223,10 @@
 
     if (source_color_map_.find(constraint_source) == source_color_map_.end())
     {
-<<<<<<< HEAD
-=======
       // Generate hue color automatically based on the number of sources including the new one (n)
       // The hue is computed in such a way that the (dynamic) colormap is always well spread along the spectrum. This is
       // achieved by traversing a virtual complete binary tree in breadth-first order. Each node represents a sampling
       // position in the hue interval (0, 1) based on the current level and the number of nodes in that level (m)
->>>>>>> d3f15938
       const auto n = source_color_map_.size() + 1;
       const size_t level = std::floor(std::log2(n));
       const auto m = n + 1 - std::pow(2, level);
