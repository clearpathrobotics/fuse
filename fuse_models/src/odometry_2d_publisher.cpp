--- conflicted
+++ resolved
@@ -377,12 +377,7 @@
       covariance.block<3, 2>(3, 6).setZero();
       covariance.block<2, 3>(6, 3).setZero();
 
-<<<<<<< HEAD
-      const Eigen::Matrix<double, 6, 6> J = jacobian.topLeftCorner<6, 6>();
-      covariance = J * covariance * J.transpose();
-=======
       covariance = jacobian * covariance * jacobian.transpose();
->>>>>>> 2b8628b9
 
       auto process_noise_covariance = params_.process_noise_covariance;
       if (params_.scale_process_noise)
@@ -391,11 +386,7 @@
                                             odom_output_.twist.twist.angular.z, params_.velocity_norm_min);
       }
 
-<<<<<<< HEAD
-      covariance.noalias() += dt * process_noise_covariance.topLeftCorner<6, 6>();
-=======
       covariance.noalias() += dt * process_noise_covariance;
->>>>>>> 2b8628b9
 
       odom_output_.pose.covariance[0] = covariance(0, 0);
       odom_output_.pose.covariance[1] = covariance(0, 1);
