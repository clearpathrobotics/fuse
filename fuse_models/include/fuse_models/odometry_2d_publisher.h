/*
 * Software License Agreement (BSD License)
 *
 *  Copyright (c) 2019, Locus Robotics
 *  All rights reserved.
 *
 *  Redistribution and use in source and binary forms, with or without
 *  modification, are permitted provided that the following conditions
 *  are met:
 *
 *   * Redistributions of source code must retain the above copyright
 *     notice, this list of conditions and the following disclaimer.
 *   * Redistributions in binary form must reproduce the above
 *     copyright notice, this list of conditions and the following
 *     disclaimer in the documentation and/or other materials provided
 *     with the distribution.
 *   * Neither the name of the copyright holder nor the names of its
 *     contributors may be used to endorse or promote products derived
 *     from this software without specific prior written permission.
 *
 *  THIS SOFTWARE IS PROVIDED BY THE COPYRIGHT HOLDERS AND CONTRIBUTORS
 *  "AS IS" AND ANY EXPRESS OR IMPLIED WARRANTIES, INCLUDING, BUT NOT
 *  LIMITED TO, THE IMPLIED WARRANTIES OF MERCHANTABILITY AND FITNESS
 *  FOR A PARTICULAR PURPOSE ARE DISCLAIMED. IN NO EVENT SHALL THE
 *  COPYRIGHT HOLDER OR CONTRIBUTORS BE LIABLE FOR ANY DIRECT, INDIRECT,
 *  INCIDENTAL, SPECIAL, EXEMPLARY, OR CONSEQUENTIAL DAMAGES (INCLUDING,
 *  BUT NOT LIMITED TO, PROCUREMENT OF SUBSTITUTE GOODS OR SERVICES;
 *  LOSS OF USE, DATA, OR PROFITS; OR BUSINESS INTERRUPTION) HOWEVER
 *  CAUSED AND ON ANY THEORY OF LIABILITY, WHETHER IN CONTRACT, STRICT
 *  LIABILITY, OR TORT (INCLUDING NEGLIGENCE OR OTHERWISE) ARISING IN
 *  ANY WAY OUT OF THE USE OF THIS SOFTWARE, EVEN IF ADVISED OF THE
 *  POSSIBILITY OF SUCH DAMAGE.
 */
#ifndef FUSE_MODELS_ODOMETRY_2D_PUBLISHER_H
#define FUSE_MODELS_ODOMETRY_2D_PUBLISHER_H

#include <fuse_models/parameters/odometry_2d_publisher_params.h>

#include <fuse_core/async_publisher.h>
#include <fuse_core/console.h>
#include <fuse_core/graph.h>
#include <fuse_core/transaction.h>
#include <fuse_core/uuid.h>
#include <fuse_core/variable.h>
#include <fuse_publishers/stamped_variable_synchronizer.h>

#include <geometry_msgs/AccelWithCovarianceStamped.h>
#include <nav_msgs/Odometry.h>
#include <ros/ros.h>
#include <tf2_ros/buffer.h>
#include <tf2_ros/transform_broadcaster.h>
#include <tf2_ros/transform_listener.h>

#include <memory>
#include <mutex>
#include <string>

namespace fuse_models
{

/**
 * @class Odometry2DPublisher plugin that publishes a nav_msgs::Odometry message and broadcasts a tf transform for optimized 2D
 * state data (combination of Position2DStamped, Orientation2DStamped, VelocityLinear2DStamped, and
 * VelocityAngular2DStamped).
 *
 * Parameters:
 *  - device_id (uuid string, default: 00000000-0000-0000-0000-000000000000) The device/robot ID to publish
 *  - device_name (string) Used to generate the device/robot ID if the device_id is not provided
 *  - publish_tf (bool, default: true)  Whether to publish the generated pose data as a transform to the tf tree
 *  - predict_to_current_time (bool, default: false) The tf publication happens at a fixed rate. This parameter
 *                                                   specifies whether we should predict, using the 2D unicycle model,
 *                                                   the state at the time of the tf publication, rather than the last
 *                                                   posterior (optimized) state.
 *  - publish_frequency (double, default: 10.0)  How often, in Hz, we publish the filtered state data and broadcast the
 *                                               transform
 *  - tf_cache_time (double, default: 10.0)  The length of our tf cache (only used if the world_frame_id and the
 *                                           map_frame_id are the same)
 *  - tf_timeout (double, default: 0.1)  Our tf lookup timeout period (only used if the world_frame_id and the
 *                                       map_frame_id are the same)
 *  - queue_size (int, default: 1)  The size of our ROS publication queue
 *  - map_frame_id (string, default: "map")  Our map frame_id
 *  - odom_frame_id (string, default: "odom")  Our odom frame_id
 *  - base_link_frame_id (string, default: "base_link")  Our base_link (body) frame_id
 *  - world_frame_id (string, default: "odom")  The frame_id that will be published as the parent frame for the output.
 *                                              Must be either the map_frame_id or the odom_frame_id.
 *  - topic (string, default: "~odometry/filtered")  The ROS topic to which we will publish the filtered state data
 *
 * Publishes:
 *  - odometry/filtered (nav_msgs::Odometry)  The most recent optimized state, gives as an odometry message
 *  - tf (via a tf2_ros::TransformBroadcaster)  The most recent optimized state, as a tf transform
 *
 * Subscribes:
 *  - tf, tf_static (tf2_msgs::TFMessage)  Subscribes to tf data to obtain the requisite odom->base_link transform,
 *                                         but only if the world_frame_id is set to the value of the map_frame_id.
 */
class Odometry2DPublisher : public fuse_core::AsyncPublisher
{
public:
  SMART_PTR_DEFINITIONS_WITH_EIGEN(Odometry2DPublisher);
  using ParameterType = parameters::Odometry2DPublisherParams;

  /**
   * @brief Constructor
   */
  Odometry2DPublisher();

  /**
   * @brief Destructor
   */
  virtual ~Odometry2DPublisher() = default;

protected:
  /**
   * @brief Perform any required post-construction initialization, such as advertising publishers or reading from the
   * parameter server.
   */
  void onInit() override;

  /**
   * @brief Fires whenever an optimized graph has been computed
   *
   * @param[in] transaction A Transaction object, describing the set of variables that have been added and/or removed
   * @param[in] graph       A read-only pointer to the graph object, allowing queries to be performed whenever needed
   */
  void notifyCallback(
    fuse_core::Transaction::ConstSharedPtr transaction,
    fuse_core::Graph::ConstSharedPtr graph) override;

  /**
   * @brief Perform any required operations before the first call to notify() occurs
   */
  void onStart() override;

  /**
   * @brief Perform any required operations to stop publications
   */
  void onStop() override;

  /**
   * @brief Retrieves the given variable values at the requested time from the graph
   * @param[in] graph The graph from which we will retrieve the state
   * @param[in] stamp The time stamp at which we want the state
   * @param[in] device_id The device ID for which we want the given variables
   * @param[out] position_uuid The UUID of the position variable that gets extracted from the graph
   * @param[out] orientation_uuid The UUID of the orientation variable that gets extracted from the graph
   * @param[out] velocity_linear_uuid The UUID of the linear velocity variable that gets extracted from the graph
   * @param[out] velocity_angular_uuid The UUID of the angular velocity variable that gets extracted from the graph
   * @param[out] acceleration_linear_uuid The UUID of the linear acceleration variable that gets extracted from the
   *                                      graph
   * @param[out] odometry All of the fuse pose and velocity variable values get packed into this structure
   * @param[out] acceleration All of the fuse acceleration variable values get packed into this structure
   * @return true if the checks pass, false otherwise
   */
  bool getState(
    const fuse_core::Graph& graph,
    const ros::Time& stamp,
    const fuse_core::UUID& device_id,
    fuse_core::UUID& position_uuid,
    fuse_core::UUID& orientation_uuid,
    fuse_core::UUID& velocity_linear_uuid,
    fuse_core::UUID& velocity_angular_uuid,
    fuse_core::UUID& acceleration_linear_uuid,
    nav_msgs::Odometry& odometry,
    geometry_msgs::AccelWithCovarianceStamped& acceleration);

  /**
   * @brief Timer callback method for the filtered state publication and tf broadcasting
   * @param[in] event The timer event parameters that are associated with the given invocation
   */
  void publishTimerCallback(const ros::TimerEvent& event);

  /**
   * @brief Object that searches for the most recent common timestamp for a set of variables
   */
  using Synchronizer = fuse_publishers::StampedVariableSynchronizer<fuse_variables::Orientation2DStamped,
                                                                    fuse_variables::Position2DStamped,
                                                                    fuse_variables::VelocityLinear2DStamped,
                                                                    fuse_variables::VelocityAngular2DStamped>;

  fuse_core::UUID device_id_;  //!< The UUID of this device

  ParameterType params_;

  ros::Time latest_stamp_;

  ros::Time latest_covariance_stamp_;

  nav_msgs::Odometry odom_output_;

  geometry_msgs::AccelWithCovarianceStamped acceleration_output_;

  Synchronizer synchronizer_;  //!< Object that tracks the latest common timestamp of multiple variables

  std::unique_ptr<tf2_ros::Buffer> tf_buffer_;

  ros::Publisher odom_pub_;

  ros::Publisher acceleration_pub_;

  tf2_ros::TransformBroadcaster tf_broadcaster_;

  std::unique_ptr<tf2_ros::TransformListener> tf_listener_;

  fuse_core::DelayedThrottleFilter delayed_throttle_filter_{ 10.0 };  //!< A ros::console filter to print delayed
                                                                      //!< throttle messages, that can be reset on start

  ros::Timer publish_timer_;

<<<<<<< HEAD
=======
  ros::CallbackQueue publish_timer_callback_queue_;  //!< A dedicated callback queue for the publish timer
>>>>>>> cb6939ec
  ros::NodeHandle publish_timer_node_handle_;        //!< A dedicated node handle for the publish timer, so it can use
                                                     //!< its own callback queue
  ros::AsyncSpinner publish_timer_spinner_;          //!< A dedicated async spinner for the publish timer that manages
                                                     //!< its callback queue with a dedicated thread
<<<<<<< HEAD
  ros::CallbackQueue publish_timer_callback_queue_;  //!< A dedicated callback queue for the publish timer
=======
>>>>>>> cb6939ec

  std::mutex mutex_;  //!< A mutex to protect the access to the attributes used concurrently by the notifyCallback and
                      //!< publishTimerCallback methods:
                      //!< latest_stamp_, latest_covariance_stamp_, odom_output_ and acceleration_output_
};

}  // namespace fuse_models

#endif  // FUSE_MODELS_ODOMETRY_2D_PUBLISHER_H<|MERGE_RESOLUTION|>--- conflicted
+++ resolved
@@ -206,18 +206,11 @@
 
   ros::Timer publish_timer_;
 
-<<<<<<< HEAD
-=======
   ros::CallbackQueue publish_timer_callback_queue_;  //!< A dedicated callback queue for the publish timer
->>>>>>> cb6939ec
   ros::NodeHandle publish_timer_node_handle_;        //!< A dedicated node handle for the publish timer, so it can use
                                                      //!< its own callback queue
   ros::AsyncSpinner publish_timer_spinner_;          //!< A dedicated async spinner for the publish timer that manages
                                                      //!< its callback queue with a dedicated thread
-<<<<<<< HEAD
-  ros::CallbackQueue publish_timer_callback_queue_;  //!< A dedicated callback queue for the publish timer
-=======
->>>>>>> cb6939ec
 
   std::mutex mutex_;  //!< A mutex to protect the access to the attributes used concurrently by the notifyCallback and
                       //!< publishTimerCallback methods:
