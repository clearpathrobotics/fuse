/*
 * Software License Agreement (BSD License)
 *
 *  Copyright (c) 2019, Locus Robotics
 *  All rights reserved.
 *
 *  Redistribution and use in source and binary forms, with or without
 *  modification, are permitted provided that the following conditions
 *  are met:
 *
 *   * Redistributions of source code must retain the above copyright
 *     notice, this list of conditions and the following disclaimer.
 *   * Redistributions in binary form must reproduce the above
 *     copyright notice, this list of conditions and the following
 *     disclaimer in the documentation and/or other materials provided
 *     with the distribution.
 *   * Neither the name of the copyright holder nor the names of its
 *     contributors may be used to endorse or promote products derived
 *     from this software without specific prior written permission.
 *
 *  THIS SOFTWARE IS PROVIDED BY THE COPYRIGHT HOLDERS AND CONTRIBUTORS
 *  "AS IS" AND ANY EXPRESS OR IMPLIED WARRANTIES, INCLUDING, BUT NOT
 *  LIMITED TO, THE IMPLIED WARRANTIES OF MERCHANTABILITY AND FITNESS
 *  FOR A PARTICULAR PURPOSE ARE DISCLAIMED. IN NO EVENT SHALL THE
 *  COPYRIGHT HOLDER OR CONTRIBUTORS BE LIABLE FOR ANY DIRECT, INDIRECT,
 *  INCIDENTAL, SPECIAL, EXEMPLARY, OR CONSEQUENTIAL DAMAGES (INCLUDING,
 *  BUT NOT LIMITED TO, PROCUREMENT OF SUBSTITUTE GOODS OR SERVICES;
 *  LOSS OF USE, DATA, OR PROFITS; OR BUSINESS INTERRUPTION) HOWEVER
 *  CAUSED AND ON ANY THEORY OF LIABILITY, WHETHER IN CONTRACT, STRICT
 *  LIABILITY, OR TORT (INCLUDING NEGLIGENCE OR OTHERWISE) ARISING IN
 *  ANY WAY OUT OF THE USE OF THIS SOFTWARE, EVEN IF ADVISED OF THE
 *  POSSIBILITY OF SUCH DAMAGE.
 */
#ifndef FUSE_OPTIMIZERS_FIXED_LAG_SMOOTHER_PARAMS_H
#define FUSE_OPTIMIZERS_FIXED_LAG_SMOOTHER_PARAMS_H

#include <fuse_core/ceres_options.h>
#include <fuse_core/parameter.h>
#include <ros/duration.h>
#include <ros/node_handle.h>

#include <ceres/solver.h>

#include <algorithm>
#include <string>
#include <vector>


namespace fuse_optimizers
{

/**
 * @brief Defines the set of parameters required by the fuse_optimizers::FixedLagSmoother class
 */
struct FixedLagSmootherParams
{
public:
  /**
   * @brief The duration of the smoothing window in seconds
   */
  ros::Duration lag_duration { 5.0 };

  /**
   * @brief The target duration for optimization cycles
   *
   * If an optimization takes longer than expected, an optimization cycle may be skipped. The optimization period
   * may be specified in either the "optimization_period" parameter in seconds, or in the "optimization_frequency"
   * parameter in Hz.
   */
  ros::Duration optimization_period { 0.1 };

  /**
   * @brief The topic name of the advertised reset service
   */
  std::string reset_service { "~reset" };

  /**
   * @brief The maximum time to wait for motion models to be generated for a received transaction.
   *
   * Transactions are processed sequentially, so no new transactions will be added to the graph while waiting for
   * motion models to be generated. Once the timeout expires, that transaction will be deleted from the queue.
   */
  ros::Duration transaction_timeout { 0.1 };

  /**
   * @brief Ceres Solver::Options object that controls various aspects of the optimizer.
   */
  ceres::Solver::Options solver_options;

  /**
   * @brief Method for loading parameter values from ROS.
   *
   * @param[in] nh - The ROS node handle with which to load parameters
   */
  void loadFromROS(const ros::NodeHandle& nh)
  {
    // Read settings from the parameter server
<<<<<<< HEAD
    auto lag_duration_sec = fuse_core::getPositiveParam(nh, "lag_duration", lag_duration.toSec());
=======
    nh.getParam("ignition_sensors", ignition_sensors);
    std::sort(ignition_sensors.begin(), ignition_sensors.end());

    double lag_duration_sec{ lag_duration.toSec() };
    fuse_core::getPositiveParam(nh, "lag_duration", lag_duration_sec);
>>>>>>> f325a75c
    lag_duration.fromSec(lag_duration_sec);

    if (nh.hasParam("optimization_frequency"))
    {
      double optimization_frequency{ 1.0 / optimization_period.toSec() };
      fuse_core::getPositiveParam(nh, "optimization_frequency", optimization_frequency);
      optimization_period.fromSec(1.0 / optimization_frequency);
    }
    else
    {
      double optimization_period_sec{ optimization_period.toSec() };
      fuse_core::getPositiveParam(nh, "optimization_period", optimization_period_sec);
      optimization_period.fromSec(optimization_period_sec);
    }

    nh.getParam("reset_service", reset_service);

    double transaction_timeout_sec{ transaction_timeout.toSec() };
    fuse_core::getPositiveParam(nh, "transaction_timeout", transaction_timeout_sec);
    transaction_timeout.fromSec(transaction_timeout_sec);

    fuse_core::loadSolverOptionsFromROS(ros::NodeHandle(nh, "solver_options"), solver_options);
  }
};

}  // namespace fuse_optimizers

#endif  // FUSE_OPTIMIZERS_FIXED_LAG_SMOOTHER_PARAMS_H<|MERGE_RESOLUTION|>--- conflicted
+++ resolved
@@ -95,15 +95,8 @@
   void loadFromROS(const ros::NodeHandle& nh)
   {
     // Read settings from the parameter server
-<<<<<<< HEAD
-    auto lag_duration_sec = fuse_core::getPositiveParam(nh, "lag_duration", lag_duration.toSec());
-=======
-    nh.getParam("ignition_sensors", ignition_sensors);
-    std::sort(ignition_sensors.begin(), ignition_sensors.end());
-
     double lag_duration_sec{ lag_duration.toSec() };
     fuse_core::getPositiveParam(nh, "lag_duration", lag_duration_sec);
->>>>>>> f325a75c
     lag_duration.fromSec(lag_duration_sec);
 
     if (nh.hasParam("optimization_frequency"))
